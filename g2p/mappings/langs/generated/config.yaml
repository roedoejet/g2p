language_name: generated
mappings:
  - display_name: Atikamekw IPA to English IPA
    in_lang: atj-ipa
    language_name: Atikamekw
    mapping: atj-ipa_to_eng-ipa.json
    out_lang: eng-ipa
  - author: Generated 2019-09-17 21:24:11.257523
    display_name: Atikamekw IPA to Atikamekw dummy
    in_lang: atj-ipa
    language_name: Atikamekw
    mapping: atj-ipa_to_dummy.json
    out_lang: dummy
  - author: Generated 2019-09-17 21:39:41.382977
    display_name: Atikamekw custom to Atikamekw dummy
    in_lang: atj
    language_name: Atikamekw
    mapping: atj_to_dummy.json
    out_lang: dummy
  - author: Generated 2019-09-18 12:07:53.940203
    display_name: "SEN\u0106O\u0166EN custom to SEN\u0106O\u0166EN dummy"
    in_lang: str-sen
    language_name: "SEN\u0106O\u0166EN"
    mapping: str-sen_to_dummy.json
    out_lang: dummy
  - author: Generated 2019-09-26 13:48:19.852180
    display_name: Danish IPA to English IPA
    in_lang: dan-ipa
    language_name: Danish
    mapping: dan-ipa_to_eng-ipa.json
    out_lang: eng-ipa
<<<<<<< HEAD
  - author: Generated 2019-10-24 16:21:41.605592
    display_name: "SEN\u0106O\u0166EN IPA to English IPA"
    in_lang: str-ipa
    language_name: "SEN\u0106O\u0166EN"
    mapping: str-ipa_to_eng-ipa.json
=======
  - author: Generated 2019-10-23 11:18:26.278696
    display_name: Algonquin IPA to English IPA
    in_lang: alq-ipa
    language_name: Algonquin
    mapping: alq-ipa_to_eng-ipa.json
>>>>>>> 8af897fa
    out_lang: eng-ipa<|MERGE_RESOLUTION|>--- conflicted
+++ resolved
@@ -29,17 +29,14 @@
     language_name: Danish
     mapping: dan-ipa_to_eng-ipa.json
     out_lang: eng-ipa
-<<<<<<< HEAD
   - author: Generated 2019-10-24 16:21:41.605592
     display_name: "SEN\u0106O\u0166EN IPA to English IPA"
     in_lang: str-ipa
     language_name: "SEN\u0106O\u0166EN"
     mapping: str-ipa_to_eng-ipa.json
-=======
   - author: Generated 2019-10-23 11:18:26.278696
     display_name: Algonquin IPA to English IPA
     in_lang: alq-ipa
     language_name: Algonquin
     mapping: alq-ipa_to_eng-ipa.json
->>>>>>> 8af897fa
     out_lang: eng-ipa